from flask import Flask, render_template, request, redirect, url_for, flash, jsonify
import database
import benchmark
import test_suite_generator # Import the new module
import llm_interface # Import the missing module
import threading
import uuid # For generating unique task IDs
from collections import deque # For storing recent progress updates
import time # For timestamping progress updates
import os
import json # For loading test suite

app = Flask(__name__)
# Required for flash messages
app.secret_key = 'super secret key' # Change this to a random secret key, maybe from env var

# --- Constants ---
# Use the default from the test_suite_generator module
TEST_SUITE_FILENAME = test_suite_generator.DEFAULT_TEST_SUITE_FILE
# Label for the baseline benchmark run inside Docker using sorted()
PYTHON_SORTED_BENCHMARK_LABEL = "Python sorted() [Docker]"
# The actual code snippet for the baseline benchmark
PYTHON_SORTED_CODE_SNIPPET = """
# Baseline implementation using Python's built-in sorted()
def sort_algorithm(data: list) -> list:
    # Return a new sorted list, as required by the benchmark structure
    return sorted(data)
"""
# Add real LLM identifiers here. The baseline is now just another option.
AVAILABLE_LLMS = [PYTHON_SORTED_BENCHMARK_LABEL, "Gemini 2.5 Pro Exp"]
# AVAILABLE_ALGORITHMS removed as specific algorithms are no longer selected

# --- Benchmark Status Tracking ---
# Store status of running/completed benchmarks. Use a deque to limit memory usage for progress lists.
# WARNING: This is in-memory and will be lost on server restart.
# For production, consider a more persistent store (e.g., Redis, DB table).
BENCHMARK_STATUS = {}
MAX_PROGRESS_UPDATES = 50 # Store the last N updates per task
STATUS_LOCK = threading.Lock() # To safely update BENCHMARK_STATUS from multiple threads

# --- Global Test Suite ---
# Loaded once at startup
GLOBAL_TEST_SUITE = None
TEST_SUITE_LOAD_ERROR = None # Store any error during loading

def initialize_test_suite():
    """Generates (if needed) and loads the global test suite."""
    global GLOBAL_TEST_SUITE, TEST_SUITE_LOAD_ERROR
    try:
        if not os.path.exists(TEST_SUITE_FILENAME):
            print(f"Test suite file '{TEST_SUITE_FILENAME}' not found. Generating...")
            # Use default generation parameters from benchmark.py's main block for consistency
            # Or define specific parameters here if needed
            gen_params = {
                'size_small': 20,
                'size_medium': 20000,
                'size_large': 2000000,
                'num_cases_per_type': 5
            }
            # Use the function from the new module
            test_suite_generator.generate_and_save_test_suite(TEST_SUITE_FILENAME, **gen_params)
            print(f"Test suite generated and saved to '{TEST_SUITE_FILENAME}'.")
        else:
            print(f"Using existing test suite file: '{TEST_SUITE_FILENAME}'")

        print("Loading test suite...")
        # Use the function from the new module
        GLOBAL_TEST_SUITE = test_suite_generator.load_test_suite(TEST_SUITE_FILENAME)
        print(f"Test suite loaded successfully ({len(GLOBAL_TEST_SUITE)} categories).")
        TEST_SUITE_LOAD_ERROR = None # Clear any previous error
    except Exception as e:
        print(f"CRITICAL ERROR: Failed to load or generate test suite '{TEST_SUITE_FILENAME}': {e}")
        TEST_SUITE_LOAD_ERROR = f"Failed to load/generate test suite: {e}"
        GLOBAL_TEST_SUITE = None # Ensure it's None if loading failed

# --- Initialize Test Suite on Startup ---
initialize_test_suite()


@app.route('/')
def index():
    """Display the benchmark results page."""
    try:
        current_results = database.get_all_results()
    except Exception as e:
        flash(f"Error fetching results from database: {e}", "error")
        current_results = []
    return render_template('index.html', results=current_results)

@app.route('/admin')
def admin():
    """Display the admin page to run benchmarks."""
    # Pass only LLMs to the template
    return render_template('admin.html', llms=AVAILABLE_LLMS)


# algorithm_name parameter removed
def run_benchmark_background(task_id, llm_name):
    """Function to run benchmark in a separate thread and update status."""
    # All benchmarks run via run_single_benchmark now use the same label
    algorithm_label = benchmark.BENCHMARKED_ALGORITHM_LABEL
    print(f"Starting background benchmark task {task_id}: {llm_name} - {algorithm_label}")

    def progress_callback(update_data):
        """Callback function passed to benchmark methods."""
        with STATUS_LOCK:
            if task_id in BENCHMARK_STATUS:
                # Add timestamp and limit the number of progress updates stored
                update_data['timestamp'] = time.time()
                BENCHMARK_STATUS[task_id]['progress'].append(update_data)
                # Update overall status fields as well
                BENCHMARK_STATUS[task_id]['status'] = update_data.get('status', BENCHMARK_STATUS[task_id]['status']) # Keep existing status if not provided
                BENCHMARK_STATUS[task_id]['current_case'] = update_data.get('current_case', BENCHMARK_STATUS[task_id]['current_case'])
                BENCHMARK_STATUS[task_id]['total_cases'] = update_data.get('total_cases', BENCHMARK_STATUS[task_id]['total_cases'])
                BENCHMARK_STATUS[task_id]['last_update'] = update_data['timestamp']
                # Store generated code if provided in the update
                if 'generated_code' in update_data:
                     BENCHMARK_STATUS[task_id]['generated_code'] = update_data['generated_code']


    # Initialize status
    with STATUS_LOCK:
        # Use the determined algorithm_label in the status
        BENCHMARK_STATUS[task_id] = {
            'task_id': task_id,
            'llm': llm_name,
            'algorithm': algorithm_label, # Use the determined label
            'status': 'Initializing',
            'start_time': time.time(),
            'end_time': None,
            'current_case': 0,
            'total_cases': None, # Will be updated by callback
            'progress': deque(maxlen=MAX_PROGRESS_UPDATES), # Store recent updates
            'final_result': None,
            'error': None,
            'generated_code': None, # Field to store generated code
            'last_update': time.time()
        }

    generated_code_for_llm = None # Variable to hold generated code if applicable
    result = None # Variable to hold the final result dict

<<<<<<< HEAD
    try:
        # Ensure DB is initialized within this thread's context before saving
        database.init_db()

        # --- Check if Test Suite is Loaded ---
        if GLOBAL_TEST_SUITE is None:
            # Use the stored error message from startup
            raise ValueError(f"Test suite not available. Load error: {TEST_SUITE_LOAD_ERROR}")

        print(f"Task {task_id}: Using pre-loaded test suite.")
        # The test suite is already loaded in GLOBAL_TEST_SUITE

        # --- Generate Code (if LLM) or Use Baseline Code ---
        if llm_name == PYTHON_SORTED_BENCHMARK_LABEL:
             # --- Use Baseline Code (sorted()) ---
            progress_callback({'status': 'Using Baseline Code', 'category': 'Setup'})
            generated_code_for_llm = PYTHON_SORTED_CODE_SNIPPET
            print(f"Task {task_id}: Using baseline code (sorted()).")

            # --- Update Status with Baseline Code BEFORE Evaluation ---
            with STATUS_LOCK:
                if task_id in BENCHMARK_STATUS:
                    BENCHMARK_STATUS[task_id]['generated_code'] = generated_code_for_llm
                    BENCHMARK_STATUS[task_id]['status'] = 'Evaluating Baseline Code...'
                    BENCHMARK_STATUS[task_id]['last_update'] = time.time()
            progress_callback({
                'status': 'Evaluating Baseline Code...',
                'category': 'Setup',
                'generated_code': generated_code_for_llm
            })

            # --- Run benchmark evaluation using the baseline code ---
            result = benchmark.run_single_benchmark(
                llm_name=llm_name, # Pass the baseline label as the identifier
                generated_code=generated_code_for_llm, # Pass the baseline code snippet
                categorized_test_cases=GLOBAL_TEST_SUITE, # Pass loaded suite
                progress_callback=progress_callback
            )
        else:
            # --- Generate Code using Actual LLM ---
            progress_callback({'status': 'Generating Code', 'category': 'Setup'})
            prompt_examples = benchmark.generate_prompt_examples(num_examples=5)
            prompt = benchmark.create_sort_prompt(examples=prompt_examples)
            print(f"Task {task_id}: Generating code using {llm_name}...")
            generated_code_for_llm = llm_interface.generate_code(llm_name, prompt)

            if not generated_code_for_llm:
                raise ValueError(f"LLM '{llm_name}' failed to generate code.")

            # --- Update Status with Generated Code BEFORE Evaluation ---
            with STATUS_LOCK:
                if task_id in BENCHMARK_STATUS:
                    BENCHMARK_STATUS[task_id]['generated_code'] = generated_code_for_llm
                    BENCHMARK_STATUS[task_id]['status'] = 'Code Generated, Evaluating...'
                    BENCHMARK_STATUS[task_id]['last_update'] = time.time()
            # Send an update specifically containing the code
            progress_callback({
                'status': 'Code Generated, Evaluating...',
                'category': 'Setup',
                'generated_code': generated_code_for_llm
            })
            print(f"Task {task_id}: Code generated. Starting evaluation.")

            # --- Run benchmark evaluation using the generated code ---
            result = benchmark.run_single_benchmark(
                llm_name=llm_name,
                generated_code=generated_code_for_llm, # Pass the generated code
                categorized_test_cases=GLOBAL_TEST_SUITE, # Pass loaded suite
                progress_callback=progress_callback
            )

        # --- Save final result to DB ---
        # Ensure the result dict includes the algorithm label
        if result:
            # generated_code is already included in the result dict from run_single_benchmark
            # Ensure algorithm label is in the result dict before saving
            result['algorithm'] = algorithm_label # Add/overwrite algorithm label

        if result: # Only save if a result was actually produced
            database.save_result(result)
        else:
             # This case might happen if code generation failed before evaluation started
             print(f"Task {task_id}: No result dictionary generated, skipping database save.")
=======
        if llm_name == PYTHON_SORTED_BENCHMARK:
            # Run benchmark using Python's built-in sorted(), passing the loaded test suite
            result = benchmark.run_python_sorted_benchmark(
                categorized_test_cases=PRECOMPUTED_TEST_SUITE,
                progress_callback=progress_callback
            )
        else:
            # Run benchmark using LLM generation, passing the loaded test suite
            result = benchmark.run_single_benchmark(
                llm_name=llm_name,
                categorized_test_cases=PRECOMPUTED_TEST_SUITE,
                progress_callback=progress_callback
            )

>>>>>>> d9052e94


        # --- Update final status ---
        with STATUS_LOCK:
            BENCHMARK_STATUS[task_id]['status'] = 'Completed'
            if task_id in BENCHMARK_STATUS:
                BENCHMARK_STATUS[task_id]['status'] = 'Completed'
                BENCHMARK_STATUS[task_id]['end_time'] = time.time()
                BENCHMARK_STATUS[task_id]['final_result'] = result # Store the summary
                BENCHMARK_STATUS[task_id]['error'] = result.get('error') if result else None # Store potential eval errors
                BENCHMARK_STATUS[task_id]['last_update'] = time.time()
                # Ensure generated code is in the final status if it exists
                if generated_code_for_llm:
                    BENCHMARK_STATUS[task_id]['generated_code'] = generated_code_for_llm

        # Use algorithm_label in the finished message
        print(f"Finished background benchmark task {task_id}: {llm_name} - {algorithm_label}")

    except Exception as e:
        # Use algorithm_label in error message
        print(f"Error in background benchmark task {task_id} ({llm_name} - {algorithm_label}): {e}")
        error_message = f"Benchmark execution failed: {e}"
        with STATUS_LOCK:
            # Ensure the status dict exists before updating
            if task_id in BENCHMARK_STATUS:
                BENCHMARK_STATUS[task_id]['status'] = 'Error'
                BENCHMARK_STATUS[task_id]['error'] = error_message
                BENCHMARK_STATUS[task_id]['end_time'] = time.time()
                BENCHMARK_STATUS[task_id]['last_update'] = time.time()
            else:
                # Should not happen ideally, but log if it does
                print(f"Error: Task ID {task_id} not found in BENCHMARK_STATUS during exception handling.")


        # Optionally save error state to DB
        error_result = {
            'llm': llm_name,
            'algorithm': algorithm_label, # Use the determined label
            'error': error_message, # Use the formatted error message
            'correctness': None,
            'avg_time_ms': None,
            'baseline_avg_time_ms': None,
            'performance_details': None,
            'generated_code': generated_code_for_llm # Include code if generated before error
        }
        # Also save this minimal error result in the status dict
        with STATUS_LOCK:
             if task_id in BENCHMARK_STATUS:
                 BENCHMARK_STATUS[task_id]['final_result'] = error_result
                 # Ensure generated code is stored even in error status if available
                 if generated_code_for_llm:
                      BENCHMARK_STATUS[task_id]['generated_code'] = generated_code_for_llm


        # Try saving to DB (best effort)
        try:
            database.save_result(error_result)
        except Exception as db_e:
            print(f"Failed to save error result to DB: {db_e}")


@app.route('/run', methods=['POST'])
def run_benchmark():
    """Endpoint to trigger a new benchmark run."""
    # Get parameters from form
    llm_name = request.form.get('llm')
    # algorithm_name is no longer submitted by the form

    # Validate parameters
    if not llm_name or llm_name not in AVAILABLE_LLMS:
        flash(f"Invalid or missing LLM selected: {llm_name}", "error")
        return redirect(url_for('admin'))
    # Algorithm validation removed

    # Determine the algorithm label for the flash message (always the same now)
    algorithm_label = benchmark.BENCHMARKED_ALGORITHM_LABEL

    # Generate a unique ID for this benchmark task
    task_id = str(uuid.uuid4())

    # Run benchmark in a background thread - pass only task_id and llm_name
    thread = threading.Thread(target=run_benchmark_background, args=(task_id, llm_name))
    thread.daemon = True # Allow app to exit even if background threads are running
    thread.start()

    flash(f"Benchmark task {task_id} started for {llm_name} ({algorithm_label}).", "info")
    # Redirect to the progress page for this task
    return redirect(url_for('benchmark_progress', task_id=task_id))


@app.route('/benchmark_progress/<task_id>')
def benchmark_progress(task_id):
    """Display the progress page for a specific benchmark task."""
    # Pass the task ID to the template
    return render_template('progress.html', task_id=task_id)


@app.route('/benchmark_status/<task_id>')
def benchmark_status(task_id):
    """API endpoint to get the current status of a benchmark task."""
    with STATUS_LOCK:
        status = BENCHMARK_STATUS.get(task_id)

    if not status:
        return jsonify({'status': 'Not Found'}), 404

    # Convert deque to list for JSON serialization
    status_copy = status.copy()
    if 'progress' in status_copy:
        status_copy['progress'] = list(status_copy['progress'])

    return jsonify(status_copy)


# --- Optional: Add cleanup for old statuses ---
# You might want a background task or periodic check to remove very old entries
# from BENCHMARK_STATUS to prevent memory leaks if the server runs for a long time.

if __name__ == '__main__':
    # Initialize the database if it doesn't exist
    database.init_db()
    app.run(debug=True) # debug=True for development, remove for production<|MERGE_RESOLUTION|>--- conflicted
+++ resolved
@@ -140,7 +140,7 @@
     generated_code_for_llm = None # Variable to hold generated code if applicable
     result = None # Variable to hold the final result dict
 
-<<<<<<< HEAD
+
     try:
         # Ensure DB is initialized within this thread's context before saving
         database.init_db()
@@ -224,22 +224,6 @@
         else:
              # This case might happen if code generation failed before evaluation started
              print(f"Task {task_id}: No result dictionary generated, skipping database save.")
-=======
-        if llm_name == PYTHON_SORTED_BENCHMARK:
-            # Run benchmark using Python's built-in sorted(), passing the loaded test suite
-            result = benchmark.run_python_sorted_benchmark(
-                categorized_test_cases=PRECOMPUTED_TEST_SUITE,
-                progress_callback=progress_callback
-            )
-        else:
-            # Run benchmark using LLM generation, passing the loaded test suite
-            result = benchmark.run_single_benchmark(
-                llm_name=llm_name,
-                categorized_test_cases=PRECOMPUTED_TEST_SUITE,
-                progress_callback=progress_callback
-            )
-
->>>>>>> d9052e94
 
 
         # --- Update final status ---
